<p align='center'>
  <img width='40%' src='https://wilds.stanford.edu/WILDS_cropped.png' />
</p>

--------------------------------------------------------------------------------

[![PyPI](https://img.shields.io/pypi/v/wilds)](https://pypi.org/project/wilds/)
[![License](https://img.shields.io/badge/license-MIT-blue.svg)](https://github.com/p-lambda/wilds/blob/master/LICENSE)

## Overview
WILDS is a benchmark of in-the-wild distribution shifts spanning diverse data modalities and applications, from tumor identification to wildlife monitoring to poverty mapping.

The WILDS package contains:
1. Data loaders that automatically handle data downloading, processing, and splitting, and
2. Dataset evaluators that standardize model evaluation for each dataset.

In addition, the example scripts contain default models, allowing new algorithms to be easily added and run on all of the WILDS datasets.

For more information, please read [our paper](https://arxiv.org/abs/2012.07421) or visit [our website](https://wilds.stanford.edu).
For questions and feedback, please post on the [discussion board](https://github.com/p-lambda/wilds/discussions).

## Installation

We recommend using pip to install WILDS:
```bash
pip install wilds
```

If you have already installed it, please check that you have the latest version:
```bash
python -c "import wilds; print(wilds.__version__)"
# This should print "1.2.2". If it doesn't, update by running:
pip install -U wilds
```

If you plan to edit or contribute to WILDS, you should install from source:
```bash
git clone git@github.com:p-lambda/wilds.git
cd wilds
pip install -e .
```

### Requirements
- numpy>=1.19.1
- ogb>=1.2.6
- outdated>=0.2.0
- pandas>=1.1.0
- pillow>=7.2.0
- pytz>=2020.4
- torch>=1.7.0
- torch-scatter>=2.0.5
- torch-geometric>=1.6.1
<<<<<<< HEAD
- tqdm>=4.53.0
=======
- torchvision>=0.8.2
- tqdm>=4.53.0
- scikit-learn>=0.20.0
- scipy>=1.5.4
>>>>>>> bc6e3e84

Running `pip install wilds` or `pip install -e .` will automatically check for and install all of these requirements
except for the `torch-scatter` and `torch-geometric` packages, which require a [quick manual install](https://pytorch-geometric.readthedocs.io/en/latest/notes/installation.html#installation-via-binaries).
We recommend torch<1.9.0 because of data loader warnings described [here](https://github.com/pytorch/pytorch/issues/57273).

### Default models
After installing the WILDS package, you can use the scripts in `examples/` to train default models on the WILDS datasets.
These scripts are not part of the installed WILDS package. To use them, you should clone the repo (assuming you did not install from source):
```bash
git clone git@github.com:p-lambda/wilds.git
```

To run these scripts, you will also need to install this additional dependency:

- transformers>=3.5.0

All baseline experiments in the paper were run on Python 3.8.5 and CUDA 10.1.


## Using the example scripts

In the `examples/` folder, we provide a set of scripts that can be used to download WILDS datasets and train models on them.
These scripts are configured with the default models and hyperparameters that we used for all of the baselines described in our paper. All baseline results in the paper can be easily replicated with commands like:

```bash
python examples/run_expt.py --dataset iwildcam --algorithm ERM --root_dir data
python examples/run_expt.py --dataset civilcomments --algorithm groupDRO --root_dir data
```

The scripts are set up to facilitate general-purpose algorithm development: new algorithms can be added to `examples/algorithms` and then run on all of the WILDS datasets using the default models.

### Downloading and training on the WILDS datasets
The first time you run these scripts, you might need to download the datasets. You can do so with the `--download` argument, for example:
```
python examples/run_expt.py --dataset civilcomments --algorithm groupDRO --root_dir data --download
```

Alternatively, you can use the standalone `wilds/download_datasets.py` script to download the datasets, for example:

```bash
python wilds/download_datasets.py --root_dir data
```

This will download all datasets to the specified `data` folder. You can also use the `--datasets` argument to download particular datasets.

These are the sizes of each of our datasets, as well as their approximate time taken to train and evaluate the default model for a single ERM run using a NVIDIA V100 GPU.

| Dataset command | Modality | Download size (GB) | Size on disk (GB) | Train+eval time (Hours) |
|-----------------|----------|--------------------|-------------------|-------------------------|
| iwildcam        | Image    | 11                 | 25                | 7                       |
| camelyon17      | Image    | 10                 | 15                | 2                       |
| rxrx1           | Image    | 7                  | 7                 | 11                      |
| ogb-molpcba     | Graph    | 0.04               | 2                 | 15                      |
| globalwheat     | Image    | 10                 | 10                | 2                       |
| civilcomments   | Text     | 0.1                | 0.3               | 4.5                     |
| fmow            | Image    | 50                 | 55                | 6                       |
| poverty         | Image    | 12                 | 14                | 5                       |
| amazon          | Text     | 7                  | 7                 | 5                       |
| py150           | Text     | 0.1                | 0.8               | 9.5                     |

While the `camelyon17` dataset is small and fast to train on, we advise against using it as the only dataset to prototype methods on, as the test performance of models trained on this dataset tend to exhibit a large degree of variability over random seeds.

The image datasets (`iwildcam`, `camelyon17`, `rxrx1`, `globalwheat`, `fmow`, and `poverty`) tend to have high disk I/O usage. If training time is much slower for you than the approximate times listed above, consider checking if I/O is a bottleneck (e.g., by moving to a local disk if you are using a network drive, or by increasing the number of data loader workers). To speed up training, you could also disable evaluation at each epoch or for all splits by toggling `--evaluate_all_splits` and related arguments.

### Evaluating trained models
We also provide an evaluation script that aggregates prediction CSV files for different replicates and reports on their combined evaluation. To use this, run:

```bash
python examples/evaluate.py <predictions_dir> <output_dir> --root-dir <root_dir>
```

where `<predictions_dir>` is the path to your predictions directory, `<output_dir>` is where the results JSON will be writte, and `<root_dir>` is the dataset root directory.
The predictions directory should have a subdirectory for each dataset
(e.g. `iwildcam`) containing prediction CSV files to evaluate; see our [submission guidelines](https://wilds.stanford.edu/submit/) for the format.
The evaluation script will skip over any datasets that has missing prediction files.
Any dataset not in `<root_dir>` will be downloaded to `<root_dir>`.

### Reproducibility
We have an [executable version](https://wilds.stanford.edu/codalab) of our paper on CodaLab that contains the exact commands, code, and data for the experiments reported in our paper, which rely on these scripts. Trained model weights for all datasets can also be found there.
All configurations and hyperparameters can also be found in the `examples/configs` folder of this repo, and dataset-specific parameters are in `examples/configs/datasets.py`.

## Using the WILDS package
### Data

The WILDS package provides a simple, standardized interface for all datasets in the benchmark.
This short Python snippet covers all of the steps of getting started with a WILDS dataset, including dataset download and initialization, accessing various splits, and preparing a user-customizable data loader.
We discuss data loading in more detail in [#Data loading](#data-loading).

```py
>>> from wilds import get_dataset
>>> from wilds.common.data_loaders import get_train_loader
>>> import torchvision.transforms as transforms

# Load the full dataset, and download it if necessary
>>> dataset = get_dataset(dataset='iwildcam', download=True)

# Get the training set
>>> train_data = dataset.get_subset('train',
...                                 transform=transforms.Compose([transforms.Resize((448,448)),
...                                                               transforms.ToTensor()]))

# Prepare the standard data loader
>>> train_loader = get_train_loader('standard', train_data, batch_size=16)

# Train loop
>>> for x, y_true, metadata in train_loader:
...   ...
```

The `metadata` contains information like the domain identity, e.g., which camera a photo was taken from, or which hospital the patient's data came from, etc., as well as other metadata.

### Domain information
To allow algorithms to leverage domain annotations as well as other groupings over the available metadata, the WILDS package provides `Grouper` objects.
These `Grouper` objects are helper objects that extract group annotations from metadata, allowing users to specify the grouping scheme in a flexible fashion.
They are used to initialize group-aware data loaders (as discussed in [#Data loading](#data-loading)) and to implement algorithms that rely on domain annotations (e.g., Group DRO).
In the following code snippet, we initialize and use a `Grouper` that extracts the domain annotations on the iWildCam dataset, where the domain is location.

```py
>>> from wilds.common.grouper import CombinatorialGrouper

# Initialize grouper, which extracts domain information
# In this example, we form domains based on location
>>> grouper = CombinatorialGrouper(dataset, ['location'])

# Train loop
>>> for x, y_true, metadata in train_loader:
...   z = grouper.metadata_to_group(metadata)
...   ...
```

### Data loading

For training, the WILDS package provides two types of data loaders.
The standard data loader shuffles examples in the training set, and is used for the standard approach of empirical risk minimization (ERM), where we minimize the average loss.
```py
>>> from wilds.common.data_loaders import get_train_loader

# Prepare the standard data loader
>>> train_loader = get_train_loader('standard', train_data, batch_size=16)
```

To support other algorithms that rely on specific data loading schemes, we also provide the group data loader.
In each minibatch, the group loader first samples a specified number of groups, and then samples a fixed number of examples from each of those groups.
(By default, the groups are sampled uniformly at random, which upweights minority groups as a result. This can be toggled by the `uniform_over_groups` parameter.)
We initialize group loaders as follows, using `Grouper` that specifies the grouping scheme.

```py
# Prepare a group data loader that samples from user-specified groups
>>> train_loader = get_train_loader('group', train_data,
...                                 grouper=grouper,
...                                 n_groups_per_batch=2,
...                                 batch_size=16)
```

Lastly, we also provide a data loader for evaluation, which loads examples without shuffling (unlike the training loaders).

```py
>>> from wilds.common.data_loaders import get_eval_loader

# Get the test set
>>> test_data = dataset.get_subset('test',
...                                 transform=transforms.Compose([transforms.Resize((224,224)),
...                                                               transforms.ToTensor()]))

# Prepare the evaluation data loader
>>> test_loader = get_eval_loader('standard', test_data, batch_size=16)
```

### Evaluators

The WILDS package standardizes and automates evaluation for each dataset.
Invoking the `eval` method of each dataset yields all metrics reported in the paper and on the leaderboard.

```py
>>> from wilds.common.data_loaders import get_eval_loader

# Get the test set
>>> test_data = dataset.get_subset('test',
...                                 transform=transforms.Compose([transforms.Resize((224,224)),
...                                                               transforms.ToTensor()]))

# Prepare the data loader
>>> test_loader = get_eval_loader('standard', test_data, batch_size=16)

# Get predictions for the full test set
>>> for x, y_true, metadata in test_loader:
...   y_pred = model(x)
...   [accumulate y_true, y_pred, metadata]

# Evaluate
>>> dataset.eval(all_y_pred, all_y_true, all_metadata)
{'recall_macro_all': 0.66, ...}
```
Most `eval` methods take in predicted labels for `all_y_pred` by default, but the default inputs vary across datasets and are documented in the `eval` docstrings of the corresponding dataset class.

## Leaderboard
If you are developing new training algorithms and/or models on WILDS, please consider submitting them to our [public leaderboard](https://wilds.stanford.edu/leaderboard/).

## Citing WILDS
If you use WILDS datasets in your work, please cite [our paper](https://arxiv.org/abs/2012.07421) ([Bibtex](https://wilds.stanford.edu/assets/files/wilds_bib.txt)):

- **WILDS: A Benchmark of in-the-Wild Distribution Shifts.** Pang Wei Koh*, Shiori Sagawa*, Henrik Marklund, Sang Michael Xie, Marvin Zhang, Akshay Balsubramani, Weihua Hu, Michihiro Yasunaga, Richard Lanas Phillips, Irena Gao, Tony Lee, Etienne David, Ian Stavness, Wei Guo, Berton A. Earnshaw, Imran S. Haque, Sara Beery, Jure Leskovec, Anshul Kundaje, Emma Pierson, Sergey Levine, Chelsea Finn, and Percy Liang. ICML 2021.

Please also cite the original papers that introduce the datasets, as listed on the [datasets page](https://wilds.stanford.edu/datasets/).

## Acknowledgements
The design of the WILDS benchmark was inspired by the [Open Graph Benchmark](https://ogb.stanford.edu/), and we are grateful to the Open Graph Benchmark team for their advice and help in setting up WILDS.<|MERGE_RESOLUTION|>--- conflicted
+++ resolved
@@ -50,14 +50,10 @@
 - torch>=1.7.0
 - torch-scatter>=2.0.5
 - torch-geometric>=1.6.1
-<<<<<<< HEAD
-- tqdm>=4.53.0
-=======
 - torchvision>=0.8.2
 - tqdm>=4.53.0
 - scikit-learn>=0.20.0
 - scipy>=1.5.4
->>>>>>> bc6e3e84
 
 Running `pip install wilds` or `pip install -e .` will automatically check for and install all of these requirements
 except for the `torch-scatter` and `torch-geometric` packages, which require a [quick manual install](https://pytorch-geometric.readthedocs.io/en/latest/notes/installation.html#installation-via-binaries).
