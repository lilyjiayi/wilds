--- conflicted
+++ resolved
@@ -1,50 +1,46 @@
-import setuptools
-import os
-import sys
-
-here = os.path.abspath(os.path.dirname(__file__))
-sys.path.insert(0, os.path.join(here, 'wilds'))
-from version import __version__
-
-print(f'Version {__version__}')
-
-with open("README.md", "r", encoding="utf-8") as fh:
-    long_description = fh.read()
-
-setuptools.setup(
-    name="wilds",
-    version=__version__,
-    author="WILDS team",
-    author_email="wilds@cs.stanford.edu",
-    url="https://wilds.stanford.edu",
-    description="WILDS distribution shift benchmark",
-    long_description=long_description,
-    long_description_content_type="text/markdown",
-    install_requires = [
-        'numpy>=1.19.1',
-        'ogb>=1.2.6',
-        'outdated>=0.2.0',
-        'pandas>=1.1.0',
-        'pillow>=7.2.0',
-<<<<<<< HEAD
-        'torch==1.8.1+cu111',
-        'ogb>=1.2.6',
-=======
-        'pytz>=2020.4',
-        'torch>=1.7.0',
-        'torchvision>=0.8.2',
->>>>>>> bc6e3e84
-        'tqdm>=4.53.0',
-        'scikit-learn>=0.20.0',
-        'scipy>=1.5.4'
-    ],
-    license='MIT',
-    packages=setuptools.find_packages(exclude=['dataset_preprocessing', 'examples', 'examples.models', 'examples.models.bert']),
-    classifiers=[
-        'Topic :: Scientific/Engineering :: Artificial Intelligence',
-        'Intended Audience :: Science/Research',
-        "Programming Language :: Python :: 3",
-        "License :: OSI Approved :: MIT License",
-    ],
-    python_requires='>=3.6',
-)
+import setuptools
+import os
+import sys
+
+here = os.path.abspath(os.path.dirname(__file__))
+sys.path.insert(0, os.path.join(here, 'wilds'))
+from version import __version__
+
+print(f'Version {__version__}')
+
+with open("README.md", "r", encoding="utf-8") as fh:
+    long_description = fh.read()
+
+setuptools.setup(
+    name="wilds",
+    version=__version__,
+    author="WILDS team",
+    author_email="wilds@cs.stanford.edu",
+    url="https://wilds.stanford.edu",
+    description="WILDS distribution shift benchmark",
+    long_description=long_description,
+    long_description_content_type="text/markdown",
+    install_requires = [
+        'numpy>=1.19.1',
+        'ogb>=1.2.6',
+        'outdated>=0.2.0',
+        'pandas>=1.1.0',
+        'pillow>=7.2.0',
+        'ogb>=1.2.6',
+        'pytz>=2020.4',
+        'torch>=1.7.0',
+        'torchvision>=0.8.2',
+        'tqdm>=4.53.0',
+        'scikit-learn>=0.20.0',
+        'scipy>=1.5.4'
+    ],
+    license='MIT',
+    packages=setuptools.find_packages(exclude=['dataset_preprocessing', 'examples', 'examples.models', 'examples.models.bert']),
+    classifiers=[
+        'Topic :: Scientific/Engineering :: Artificial Intelligence',
+        'Intended Audience :: Science/Research',
+        "Programming Language :: Python :: 3",
+        "License :: OSI Approved :: MIT License",
+    ],
+    python_requires='>=3.6',
+)