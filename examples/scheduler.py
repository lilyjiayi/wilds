--- conflicted
+++ resolved
@@ -1,11 +1,6 @@
-<<<<<<< HEAD
-from transformers import get_linear_schedule_with_warmup
-from torch.optim.lr_scheduler import ReduceLROnPlateau, StepLR, MultiStepLR
-=======
 from transformers import (get_linear_schedule_with_warmup,
                           get_cosine_schedule_with_warmup)
-from torch.optim.lr_scheduler import ReduceLROnPlateau, StepLR
->>>>>>> 8ad9fa53
+from torch.optim.lr_scheduler import ReduceLROnPlateau, StepLR, MultiStepLR
 
 def initialize_scheduler(config, optimizer, n_train_steps):
     # construct schedulers
