model_defaults = {
    'bert-base-uncased': {
        'optimizer': 'AdamW',
        'max_grad_norm': 1.0,
        'scheduler': 'linear_schedule_with_warmup',
    },
    'distilbert-base-uncased': {
        'optimizer': 'AdamW',
        'max_grad_norm': 1.0,
        'scheduler': 'linear_schedule_with_warmup',
    },
    'code-gpt-py': {
        'optimizer': 'AdamW',
        'max_grad_norm': 1.0,
        'scheduler': 'linear_schedule_with_warmup',
    },
    'densenet121': {
        'model_kwargs': {
            'pretrained':True,
        },
        'target_resolution': (224, 224),
    },
    'wideresnet50': {
        'model_kwargs': {
            'pretrained':True,
        },
        'target_resolution': (224, 224),
    },
    'resnet18': {
        'model_kwargs':{
            'pretrained':True,
        },
        'target_resolution': (224, 224),
    },
    'resnet34': {
        'model_kwargs':{
            'pretrained':True,
        },
        'target_resolution': (224, 224),
    },
<<<<<<< HEAD
    'resnet101': {
        'model_kwargs': {
            'pretrained': True,
=======
    'resnet50': {
        'model_kwargs': {
            'pretrained':True,
>>>>>>> 6d96cff3
        },
        'target_resolution': (224, 224),
    },
    'gin-virtual': {},
    'resnet18_ms': {
        'target_resolution': (224, 224),
    },
    'logistic_regression': {},
    'unet-seq': {
        'optimizer': 'Adam'
    },
    'fasterrcnn': {
        'model_kwargs': {
            'pretrained_model': True,
            'pretrained_backbone': True,
            'min_size' :1024,
            'max_size' :1024
        }
    }
}<|MERGE_RESOLUTION|>--- conflicted
+++ resolved
@@ -38,15 +38,15 @@
         },
         'target_resolution': (224, 224),
     },
-<<<<<<< HEAD
+    'resnet50': {
+        'model_kwargs': {
+            'pretrained': True,
+        },
+        'target_resolution': (224, 224),
+    },
     'resnet101': {
         'model_kwargs': {
             'pretrained': True,
-=======
-    'resnet50': {
-        'model_kwargs': {
-            'pretrained':True,
->>>>>>> 6d96cff3
         },
         'target_resolution': (224, 224),
     },
