--- conflicted
+++ resolved
@@ -45,11 +45,7 @@
         'self_training_threshold': 0.7,
         'scheduler': 'FixMatchLR',
         'randaugment_n': 2,
-<<<<<<< HEAD
-        'additional_train_transform': 'weak',     # Apply strong augmentation to labeled examples
-=======
         'additional_train_transform': 'weak',           # Apply weak augmentation to labeled examples for FixMatch
->>>>>>> 7517b9c2
     },
     'PseudoLabel': {
         'train_loader': 'standard',
