--- conflicted
+++ resolved
@@ -1,236 +1,224 @@
-import torch
-from tqdm import tqdm
-
-from utils import save_model, save_pred, get_pred_prefix, get_model_prefix, detach_and_clone, collate_list
-from configs.supported import process_outputs_functions
-<<<<<<< HEAD
-from utils import save_model, save_pred, get_pred_prefix, get_model_prefix, InfiniteDataIterator
-=======
->>>>>>> bc6e3e84
-
-def run_epoch(algorithm, dataset, general_logger, epoch, config, train, unlabeled_dataset=None):
-    if dataset['verbose']:
-        general_logger.write(f"\n{dataset['name']}:\n")
-
-    if train:
-        algorithm.train()
-        torch.set_grad_enabled(True)
-    else:
-        algorithm.eval()
-        torch.set_grad_enabled(False)
-
-    # Not preallocating memory is slower
-    # but makes it easier to handle different types of data loaders
-    # (which might not return exactly the same number of examples per epoch)
-    epoch_y_true = []
-    epoch_y_pred = []
-    epoch_metadata = []
-
-    # Assert that data loaders are defined for the datasets
-    assert 'loader' in dataset, "A data loader must be defined for the dataset."
-    if unlabeled_dataset:
-        assert 'loader' in unlabeled_dataset, "A data loader must be defined for the dataset."
-
-    batches = dataset['loader']
-    if config.progress_bar:
-        batches = tqdm(batches)
-
-    if unlabeled_dataset:
-        unlabeled_data_iterator = InfiniteDataIterator(unlabeled_dataset['loader'])
-
-    # Using enumerate(iterator) can sometimes leak memory in some environments (!)
-    # so we manually increment batch_idx
-    batch_idx = 0
-    for labeled_batch in batches:
-        if train:
-            if unlabeled_dataset:
-                unlabeled_batch = next(unlabeled_data_iterator)
-                batch_results = algorithm.update(labeled_batch, unlabeled_batch)
-            else:
-                batch_results = algorithm.update(labeled_batch)
-        else:
-            batch_results = algorithm.evaluate(labeled_batch)
-
-        # These tensors are already detached, but we need to clone them again
-        # Otherwise they don't get garbage collected properly in some versions
-        # The extra detach is just for safety
-        # (they should already be detached in batch_results)
-        epoch_y_true.append(detach_and_clone(batch_results['y_true']))
-        y_pred = detach_and_clone(batch_results['y_pred'])
-        if config.process_outputs_function is not None:
-            y_pred = process_outputs_functions[config.process_outputs_function](y_pred)
-        epoch_y_pred.append(y_pred)
-        epoch_metadata.append(detach_and_clone(batch_results['metadata']))
-
-        if train and (batch_idx+1) % config.log_every==0:
-            log_results(algorithm, dataset, general_logger, epoch, batch_idx)
-
-        batch_idx += 1
-
-    epoch_y_pred = collate_list(epoch_y_pred)
-    epoch_y_true = collate_list(epoch_y_true)
-    epoch_metadata = collate_list(epoch_metadata)
-
-    results, results_str = dataset['dataset'].eval(
-        epoch_y_pred,
-        epoch_y_true,
-        epoch_metadata)
-
-    if config.scheduler_metric_split==dataset['split']:
-        algorithm.step_schedulers(
-            is_epoch=True,
-            metrics=results,
-            log_access=(not train))
-
-    # log after updating the scheduler in case it needs to access the internal logs
-    log_results(algorithm, dataset, general_logger, epoch, batch_idx)
-
-    results['epoch'] = epoch
-    dataset['eval_logger'].log(results)
-    if dataset['verbose']:
-        general_logger.write('Epoch eval:\n')
-        general_logger.write(results_str)
-
-    return results, epoch_y_pred
-
-
-def train(algorithm, datasets, general_logger, config, epoch_offset, best_val_metric, unlabeled_dataset=None):
-    """
-    Train loop that, each epoch:
-        - Steps an algorithm on the datasets['train'] split and the unlabeled split
-        - Evaluates the algorithm on the datasets['val'] split
-        - Saves models / preds with frequency according to the configs
-        - Evaluates on any other specified splits in the configs
-    Assumes that the datasets dict contains labeled data.
-    """
-    for epoch in range(epoch_offset, config.n_epochs):
-        general_logger.write('\nEpoch [%d]:\n' % epoch)
-
-        # First run training
-        run_epoch(algorithm, datasets['train'], general_logger, epoch, config, train=True, unlabeled_dataset=unlabeled_dataset)
-
-        # Then run val
-        val_results, y_pred = run_epoch(algorithm, datasets['val'], general_logger, epoch, config, train=False)
-        curr_val_metric = val_results[config.val_metric]
-        general_logger.write(f'Validation {config.val_metric}: {curr_val_metric:.3f}\n')
-
-        if best_val_metric is None:
-            is_best = True
-        else:
-            if config.val_metric_decreasing:
-                is_best = curr_val_metric < best_val_metric
-            else:
-                is_best = curr_val_metric > best_val_metric
-        if is_best:
-            best_val_metric = curr_val_metric
-            general_logger.write(f'Epoch {epoch} has the best validation performance so far.\n')
-
-        save_model_if_needed(algorithm, datasets['val'], epoch, config, is_best, best_val_metric)
-        save_pred_if_needed(y_pred, datasets['val'], epoch, config, is_best)
-
-        # Then run everything else
-        if config.evaluate_all_splits:
-            additional_splits = [split for split in datasets.keys() if split not in ['train','val']]
-        else:
-            additional_splits = config.eval_splits
-        for split in additional_splits:
-            _, y_pred = run_epoch(algorithm, datasets[split], general_logger, epoch, config, train=False)
-            save_pred_if_needed(y_pred, datasets[split], epoch, config, is_best)
-
-        general_logger.write('\n')
-
-
-<<<<<<< HEAD
-def evaluate(algorithm, datasets, epoch, general_logger, config):
-    """
-    Eval loop that computes metrics / save preds for each split in the config.
-    Assumes that the datasets dict contains labeled data.
-    """
-=======
-def evaluate(algorithm, datasets, epoch, general_logger, config, is_best):
->>>>>>> bc6e3e84
-    algorithm.eval()
-    torch.set_grad_enabled(False)
-    for split, dataset in datasets.items():
-        if (not config.evaluate_all_splits) and (split not in config.eval_splits):
-            continue
-        epoch_y_true = []
-        epoch_y_pred = []
-        epoch_metadata = []
-        iterator = tqdm(dataset['loader']) if config.progress_bar else dataset['loader']
-        for batch in iterator:
-            batch_results = algorithm.evaluate(batch)
-            epoch_y_true.append(detach_and_clone(batch_results['y_true']))
-            y_pred = detach_and_clone(batch_results['y_pred'])
-            if config.process_outputs_function is not None:
-                y_pred = process_outputs_functions[config.process_outputs_function](y_pred)
-            epoch_y_pred.append(y_pred)
-            epoch_metadata.append(detach_and_clone(batch_results['metadata']))
-
-        epoch_y_pred = collate_list(epoch_y_pred)
-        epoch_y_true = collate_list(epoch_y_true)
-        epoch_metadata = collate_list(epoch_metadata)
-        results, results_str = dataset['dataset'].eval(
-            epoch_y_pred,
-            epoch_y_true,
-            epoch_metadata)
-
-        results['epoch'] = epoch
-        dataset['eval_logger'].log(results)
-        general_logger.write(f'Eval split {split} at epoch {epoch}:\n')
-        general_logger.write(results_str)
-
-        # Skip saving train preds, since the train loader generally shuffles the data
-        if split != 'train':
-            save_pred_if_needed(epoch_y_pred, dataset, epoch, config, is_best, force_save=True)
-
-def infer_predictions(model, loader, config):
-    """
-    Simple inference loop that performs inference using a model (not algorithm) and returns model outputs.
-    Compatible with both labeled and unlabeled WILDS datasets.
-    """
-    model.eval()
-    y_pred = []
-    iterator = tqdm(loader) if config.progress_bar else loader
-    for batch in iterator:
-        x = batch[0]
-        x = x.to(config.device)
-        with torch.no_grad(): 
-            output = model(x)
-            if not config.soft_pseudolabels and config.process_outputs_function is not None:
-                output = process_outputs_functions[config.process_outputs_function](output)
-            elif config.soft_pseudolabels:
-                output = torch.nn.functional.softmax(output, dim=1)
-        y_pred.append(output.clone().detach())
-    return torch.cat(y_pred, 0)
-
-def log_results(algorithm, dataset, general_logger, epoch, batch_idx):
-    if algorithm.has_log:
-        log = algorithm.get_log()
-        log['epoch'] = epoch
-        log['batch'] = batch_idx
-        dataset['algo_logger'].log(log)
-        if dataset['verbose']:
-            general_logger.write(algorithm.get_pretty_log_str())
-        algorithm.reset_log()
-
-
-def save_pred_if_needed(y_pred, dataset, epoch, config, is_best, force_save=False):
-    if config.save_pred:
-        prefix = get_pred_prefix(dataset, config)
-        if force_save or (config.save_step is not None and (epoch + 1) % config.save_step == 0):
-            save_pred(y_pred, prefix + f'epoch:{epoch}_pred')
-        if (not force_save) and config.save_last:
-            save_pred(y_pred, prefix + f'epoch:last_pred')
-        if config.save_best and is_best:
-            save_pred(y_pred, prefix + f'epoch:best_pred')
-
-
-def save_model_if_needed(algorithm, dataset, epoch, config, is_best, best_val_metric):
-    prefix = get_model_prefix(dataset, config)
-    if config.save_step is not None and (epoch + 1) % config.save_step == 0:
-        save_model(algorithm, epoch, best_val_metric, prefix + f'epoch:{epoch}_model.pth')
-    if config.save_last:
-        save_model(algorithm, epoch, best_val_metric, prefix + 'epoch:last_model.pth')
-    if config.save_best and is_best:
-        save_model(algorithm, epoch, best_val_metric, prefix + 'epoch:best_model.pth')
+import torch
+from tqdm import tqdm
+
+from configs.supported import process_outputs_functions
+from utils import save_model, save_pred, get_pred_prefix, get_model_prefix, collate_list, detach_and_clone, InfiniteDataIterator
+
+def run_epoch(algorithm, dataset, general_logger, epoch, config, train, unlabeled_dataset=None):
+    if dataset['verbose']:
+        general_logger.write(f"\n{dataset['name']}:\n")
+
+    if train:
+        algorithm.train()
+        torch.set_grad_enabled(True)
+    else:
+        algorithm.eval()
+        torch.set_grad_enabled(False)
+
+    # Not preallocating memory is slower
+    # but makes it easier to handle different types of data loaders
+    # (which might not return exactly the same number of examples per epoch)
+    epoch_y_true = []
+    epoch_y_pred = []
+    epoch_metadata = []
+
+    # Assert that data loaders are defined for the datasets
+    assert 'loader' in dataset, "A data loader must be defined for the dataset."
+    if unlabeled_dataset:
+        assert 'loader' in unlabeled_dataset, "A data loader must be defined for the dataset."
+
+    batches = dataset['loader']
+    if config.progress_bar:
+        batches = tqdm(batches)
+
+    if unlabeled_dataset:
+        unlabeled_data_iterator = InfiniteDataIterator(unlabeled_dataset['loader'])
+
+    # Using enumerate(iterator) can sometimes leak memory in some environments (!)
+    # so we manually increment batch_idx
+    batch_idx = 0
+    for labeled_batch in batches:
+        if train:
+            if unlabeled_dataset:
+                unlabeled_batch = next(unlabeled_data_iterator)
+                batch_results = algorithm.update(labeled_batch, unlabeled_batch)
+            else:
+                batch_results = algorithm.update(labeled_batch)
+        else:
+            batch_results = algorithm.evaluate(labeled_batch)
+
+        # These tensors are already detached, but we need to clone them again
+        # Otherwise they don't get garbage collected properly in some versions
+        # The extra detach is just for safety
+        # (they should already be detached in batch_results)
+        epoch_y_true.append(detach_and_clone(batch_results['y_true']))
+        y_pred = detach_and_clone(batch_results['y_pred'])
+        if config.process_outputs_function is not None:
+            y_pred = process_outputs_functions[config.process_outputs_function](y_pred)
+        epoch_y_pred.append(y_pred)
+        epoch_metadata.append(detach_and_clone(batch_results['metadata']))
+
+        if train and (batch_idx+1) % config.log_every==0:
+            log_results(algorithm, dataset, general_logger, epoch, batch_idx)
+
+        batch_idx += 1
+
+    epoch_y_pred = collate_list(epoch_y_pred)
+    epoch_y_true = collate_list(epoch_y_true)
+    epoch_metadata = collate_list(epoch_metadata)
+
+    results, results_str = dataset['dataset'].eval(
+        epoch_y_pred,
+        epoch_y_true,
+        epoch_metadata)
+
+    if config.scheduler_metric_split==dataset['split']:
+        algorithm.step_schedulers(
+            is_epoch=True,
+            metrics=results,
+            log_access=(not train))
+
+    # log after updating the scheduler in case it needs to access the internal logs
+    log_results(algorithm, dataset, general_logger, epoch, batch_idx)
+
+    results['epoch'] = epoch
+    dataset['eval_logger'].log(results)
+    if dataset['verbose']:
+        general_logger.write('Epoch eval:\n')
+        general_logger.write(results_str)
+
+    return results, epoch_y_pred
+
+
+def train(algorithm, datasets, general_logger, config, epoch_offset, best_val_metric, unlabeled_dataset=None):
+    """
+    Train loop that, each epoch:
+        - Steps an algorithm on the datasets['train'] split and the unlabeled split
+        - Evaluates the algorithm on the datasets['val'] split
+        - Saves models / preds with frequency according to the configs
+        - Evaluates on any other specified splits in the configs
+    Assumes that the datasets dict contains labeled data.
+    """
+    for epoch in range(epoch_offset, config.n_epochs):
+        general_logger.write('\nEpoch [%d]:\n' % epoch)
+
+        # First run training
+        run_epoch(algorithm, datasets['train'], general_logger, epoch, config, train=True, unlabeled_dataset=unlabeled_dataset)
+
+        # Then run val
+        val_results, y_pred = run_epoch(algorithm, datasets['val'], general_logger, epoch, config, train=False)
+        curr_val_metric = val_results[config.val_metric]
+        general_logger.write(f'Validation {config.val_metric}: {curr_val_metric:.3f}\n')
+
+        if best_val_metric is None:
+            is_best = True
+        else:
+            if config.val_metric_decreasing:
+                is_best = curr_val_metric < best_val_metric
+            else:
+                is_best = curr_val_metric > best_val_metric
+        if is_best:
+            best_val_metric = curr_val_metric
+            general_logger.write(f'Epoch {epoch} has the best validation performance so far.\n')
+
+        save_model_if_needed(algorithm, datasets['val'], epoch, config, is_best, best_val_metric)
+        save_pred_if_needed(y_pred, datasets['val'], epoch, config, is_best)
+
+        # Then run everything else
+        if config.evaluate_all_splits:
+            additional_splits = [split for split in datasets.keys() if split not in ['train','val']]
+        else:
+            additional_splits = config.eval_splits
+        for split in additional_splits:
+            _, y_pred = run_epoch(algorithm, datasets[split], general_logger, epoch, config, train=False)
+            save_pred_if_needed(y_pred, datasets[split], epoch, config, is_best)
+
+        general_logger.write('\n')
+
+
+def evaluate(algorithm, datasets, epoch, general_logger, config, is_best):
+    algorithm.eval()
+    torch.set_grad_enabled(False)
+    for split, dataset in datasets.items():
+        if (not config.evaluate_all_splits) and (split not in config.eval_splits):
+            continue
+        epoch_y_true = []
+        epoch_y_pred = []
+        epoch_metadata = []
+        iterator = tqdm(dataset['loader']) if config.progress_bar else dataset['loader']
+        for batch in iterator:
+            batch_results = algorithm.evaluate(batch)
+            epoch_y_true.append(detach_and_clone(batch_results['y_true']))
+            y_pred = detach_and_clone(batch_results['y_pred'])
+            if config.process_outputs_function is not None:
+                y_pred = process_outputs_functions[config.process_outputs_function](y_pred)
+            epoch_y_pred.append(y_pred)
+            epoch_metadata.append(detach_and_clone(batch_results['metadata']))
+
+        epoch_y_pred = collate_list(epoch_y_pred)
+        epoch_y_true = collate_list(epoch_y_true)
+        epoch_metadata = collate_list(epoch_metadata)
+        results, results_str = dataset['dataset'].eval(
+            epoch_y_pred,
+            epoch_y_true,
+            epoch_metadata)
+
+        results['epoch'] = epoch
+        dataset['eval_logger'].log(results)
+        general_logger.write(f'Eval split {split} at epoch {epoch}:\n')
+        general_logger.write(results_str)
+
+        # Skip saving train preds, since the train loader generally shuffles the data
+        if split != 'train':
+            save_pred_if_needed(epoch_y_pred, dataset, epoch, config, is_best, force_save=True)
+
+def infer_predictions(model, loader, config):
+    """
+    Simple inference loop that performs inference using a model (not algorithm) and returns model outputs.
+    Compatible with both labeled and unlabeled WILDS datasets.
+    """
+    model.eval()
+    y_pred = []
+    iterator = tqdm(loader) if config.progress_bar else loader
+    for batch in iterator:
+        x = batch[0]
+        x = x.to(config.device)
+        with torch.no_grad(): 
+            output = model(x)
+            if not config.soft_pseudolabels and config.process_outputs_function is not None:
+                output = process_outputs_functions[config.process_outputs_function](output)
+            elif config.soft_pseudolabels:
+                output = torch.nn.functional.softmax(output, dim=1)
+        y_pred.append(output.clone().detach())
+    return torch.cat(y_pred, 0)
+
+def log_results(algorithm, dataset, general_logger, epoch, batch_idx):
+    if algorithm.has_log:
+        log = algorithm.get_log()
+        log['epoch'] = epoch
+        log['batch'] = batch_idx
+        dataset['algo_logger'].log(log)
+        if dataset['verbose']:
+            general_logger.write(algorithm.get_pretty_log_str())
+        algorithm.reset_log()
+
+
+def save_pred_if_needed(y_pred, dataset, epoch, config, is_best, force_save=False):
+    if config.save_pred:
+        prefix = get_pred_prefix(dataset, config)
+        if force_save or (config.save_step is not None and (epoch + 1) % config.save_step == 0):
+            save_pred(y_pred, prefix + f'epoch:{epoch}_pred')
+        if (not force_save) and config.save_last:
+            save_pred(y_pred, prefix + f'epoch:last_pred')
+        if config.save_best and is_best:
+            save_pred(y_pred, prefix + f'epoch:best_pred')
+
+
+def save_model_if_needed(algorithm, dataset, epoch, config, is_best, best_val_metric):
+    prefix = get_model_prefix(dataset, config)
+    if config.save_step is not None and (epoch + 1) % config.save_step == 0:
+        save_model(algorithm, epoch, best_val_metric, prefix + f'epoch:{epoch}_model.pth')
+    if config.save_last:
+        save_model(algorithm, epoch, best_val_metric, prefix + 'epoch:last_model.pth')
+    if config.save_best and is_best:
+        save_model(algorithm, epoch, best_val_metric, prefix + 'epoch:best_model.pth')